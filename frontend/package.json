--- conflicted
+++ resolved
@@ -16,11 +16,6 @@
     "react-intersection-observer": "^9.5.3",
     "react-router-dom": "^6.20.1",
     "react-scripts": "5.0.1",
-<<<<<<< HEAD
-    "react-use": "^17.4.0",
-    "styled-components": "^6.1.1",
-    "web-vitals": "^2.1.4"
-=======
     "web-vitals": "^2.1.4",
     "axios": "^1.6.2",
     "react-router-dom": "^6.20.1",
@@ -30,7 +25,6 @@
     "react-hot-toast": "^2.4.1",
     "react-intersection-observer": "^9.5.3",
     "react-use": "^17.4.0"
->>>>>>> 4dd2f941
   },
   "scripts": {
     "start": "react-scripts start",
