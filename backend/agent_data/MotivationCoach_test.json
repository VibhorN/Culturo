--- conflicted
+++ resolved
@@ -2,28 +2,16 @@
   "data": {
     "current_streak": 0,
     "longest_streak": 0,
-<<<<<<< HEAD
-    "total_sessions": 26,
-    "achievements": [],
-    "milestones": [],
-    "motivation_level": "high",
-    "last_session_date": "2025-10-25T20:30:37.563493",
-=======
     "total_sessions": 33,
     "achievements": [],
     "milestones": [],
     "motivation_level": "high",
     "last_session_date": "2025-10-25T21:08:05.022860",
->>>>>>> 2b386bf7
     "personal_records": {},
     "challenges_completed": 0,
     "encouragement_history": []
   },
-<<<<<<< HEAD
-  "last_updated": "2025-10-25T20:30:37.563528",
-=======
   "last_updated": "2025-10-25T21:08:05.022876",
->>>>>>> 2b386bf7
   "agent_name": "MotivationCoach",
   "user_id": "test"
 }